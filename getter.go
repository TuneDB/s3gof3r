--- conflicted
+++ resolved
@@ -34,19 +34,12 @@
 	chunkCounter int64
 	chunkWg      sync.WaitGroup
 
-<<<<<<< HEAD
 	readCh   chan *chunk
 	getCh    chan *chunk
 	quit     chan struct{}
 	qWait    map[int]*chunk
 	qWaitLen uint
 	cond     sync.Cond
-=======
-	readCh chan *chunk
-	getCh  chan *chunk
-	quit   chan struct{}
-	qWait  map[int64]*chunk
->>>>>>> 4d27da5c
 
 	sp *bp
 
@@ -72,13 +65,9 @@
 
 func newBatchGetter(c *Config, b *Bucket) (*getter, error) {
 	g := new(getter)
-<<<<<<< HEAD
 	g.url = getURL
 	g.c, g.b = new(Config), new(Bucket)
 	*g.c, *g.b = *c, *b
-=======
-	g.c = c
->>>>>>> 4d27da5c
 	g.bufsz = max64(c.PartSize, 1)
 	g.c.NTry = max(c.NTry, 1)
 	g.c.Concurrency = max(c.Concurrency, 1)
@@ -89,32 +78,9 @@
 	g.qWait = make(map[int64]*chunk)
 	g.b = b
 	g.md5 = md5.New()
-<<<<<<< HEAD
-	g.cond = sync.Cond{L: &sync.Mutex{}}
-
-	// use get instead of head for error messaging
-	resp, err := g.retryRequest("GET", g.url.String(), nil)
-	if err != nil {
-		return nil, nil, err
-	}
-	defer checkClose(resp.Body, err)
-	if resp.StatusCode != 200 {
-		return nil, nil, newRespError(resp)
-	}
-
-	// Golang changes content-length to -1 when chunked transfer encoding / EOF close response detected
-	if resp.ContentLength == -1 {
-		return nil, nil, fmt.Errorf("Retrieving objects with undefined content-length " +
-			" responses (chunked transfer encoding / EOF close) is not supported")
-	}
-
-	g.contentLen = resp.ContentLength
-	g.chunkTotal = int((g.contentLen + g.bufsz - 1) / g.bufsz) // round up, integer division
-	logger.debugPrintf("object size: %3.2g MB", float64(g.contentLen)/float64((1*mb)))
-=======
 	g.chunkTotal = 0
 	g.chunkCounter = 0
->>>>>>> 4d27da5c
+	g.cond = sync.Cond{L: &sync.Mutex{}}
 
 	g.sp = bufferPool(g.bufsz)
 
@@ -174,12 +140,6 @@
 	return
 }
 
-<<<<<<< HEAD
-func (g *getter) initChunks() {
-	id := 0
-	for i := int64(0); i < g.contentLen; {
-		size := min64(g.bufsz, g.contentLen-i)
-=======
 func (g *getter) queueFile(url *url.URL) (http.Header, error) {
 
 	g.chunkWg.Add(1)
@@ -235,7 +195,6 @@
 			time.Sleep(100 * time.Millisecond)
 		}
 		size := min64(g.bufsz, resp.ContentLength-i)
->>>>>>> 4d27da5c
 		c := &chunk{
 			id: atomic.LoadInt64(&g.chunkCounter),
 			header: http.Header{
@@ -255,12 +214,7 @@
 			c.response = resp
 		}
 		i += size
-<<<<<<< HEAD
-		id++
-=======
 		atomic.AddInt64(&g.chunkCounter, 1)
-		g.wg.Add(1)
->>>>>>> 4d27da5c
 		g.getCh <- c
 	}
 }
@@ -278,35 +232,28 @@
 	c.b = <-g.sp.get
 
 	for i := 0; i < g.c.NTry; i++ {
-<<<<<<< HEAD
-=======
 		if i > 0 {
 			time.Sleep(time.Duration(math.Exp2(float64(i))) * 100 * time.Millisecond) // exponential back-off
 		}
->>>>>>> 4d27da5c
 		err = g.getChunk(c)
 		if err == nil {
 			return
 		}
 		logger.debugPrintf("error on attempt %d: retrying chunk: %v, error: %s", i, c.id, err)
-<<<<<<< HEAD
 		time.Sleep(time.Duration(math.Exp2(float64(i))) * 100 * time.Millisecond) // exponential back-off
-	}
+		//If there is a re-used response in this chunk, it should be discarded since an error was returned
+		c.response = nil
+	}
+	g.err = err
+	c.error = err
+	g.readCh <- c //expose error to the chunk handler
+	
 	select {
 	case <-g.quit: // check for closed quit channel before setting error
 		return
 	default:
 		g.err = err
 	}
-=======
-		//If there is a re-used response in this chunk, it should be discarded since an error was returned
-		c.response = nil
-	}
-	g.err = err
-	c.error = err
-	g.readCh <- c //expose error to the chunk handler
-	close(g.quit) // out of tries, ensure quit by closing channel
->>>>>>> 4d27da5c
 }
 
 func (g *getter) getChunk(c *chunk) error {
@@ -329,23 +276,16 @@
 			}
 			return err
 		}
-		if resp.StatusCode != 206 {
+		if resp.StatusCode != 206 && resp.StatusCode != 200 {
 			return newRespError(resp) //newRespError will close resp.Body for us
 		}
 	} else {
 		resp = c.response
 	}
-<<<<<<< HEAD
+
+	var err error
 	defer checkClose(resp.Body, err)
-	if resp.StatusCode != 206 && resp.StatusCode != 200 {
-		return newRespError(resp)
-	}
-=======
-
-	var err error
-	defer checkClose(resp.Body, &err)
-
->>>>>>> 4d27da5c
+
 	n, err := io.ReadAtLeast(resp.Body, c.b, int(c.size))
 	if err != nil {
 		return err
@@ -410,8 +350,6 @@
 		g.bytesRead += int64(n)
 
 		if g.cIdx >= g.rChunk.size { // chunk complete
-<<<<<<< HEAD
-=======
 			g.sp.give <- g.rChunk.b
 			g.chunkID++
 			g.rChunk = nil
@@ -499,7 +437,6 @@
 		}
 
 		if g.cIdx >= g.rChunk.size { // chunk complete
->>>>>>> 4d27da5c
 			g.sp.give <- g.rChunk.b
 			g.chunkID++
 			g.rChunk = nil
